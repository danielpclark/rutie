--- conflicted
+++ resolved
@@ -100,12 +100,4 @@
 
 pub fn unlocktmp(str: Value) -> Value {
     unsafe { string::rb_str_unlocktmp(str) }
-<<<<<<< HEAD
-=======
-}
-
-#[cfg(not(target_os = "windows"))]
-pub fn codepoints(str: Value) -> Value {
-    unsafe { string::rb_str_codepoints(str) }
->>>>>>> 5a5cc766
 }