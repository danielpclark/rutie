language: rust

os:
- linux
- osx

rust:
  - stable
  - beta

cache:
  bundler: true
  directories:
    - /home/travis/.cargo

before_cache:
  - rm -rf /home/travis/.cargo/registry

before_install:
- . scripts/travis_ci/install_ruby
- ruby --version
- ruby -e 'require "pp"; pp RbConfig::CONFIG'
- rustc -Vv
- cargo -Vv

matrix:
  allow_failures:
    - rust: beta
    - rust: nightly
    - env: RUBY_STATIC=true BUILD_RUBY_VERSION=2.6.0
    - os: windows
      rust: stable
      env: BUILD_RUBY_VERSION=2.6.0
    - os: windows
      rust: stable
      env: RUBY_STATIC=true BUILD_RUBY_VERSION=2.6.0
  include:
    - os: linux
      rust: stable
<<<<<<< HEAD
      env: RUBY_THREADING=true BUILD_RUBY_VERSION=2.6.0
      script: - |
                cd examples/rutie_ruby_gvl_example
                gem uninstall bundler -ax
                gem install bundler -v 1.17.3
                bundle install
                bundle exec rake
    - os: linux
      rust: stable
      env: RUBY_STATIC=true BUILD_RUBY_VERSION=2.5.3
=======
      env: RUBY_STATIC=true BUILD_RUBY_VERSION=2.6.0
>>>>>>> 415f7704
    - os: osx
      rust: stable
      env: RUBY_STATIC=true BUILD_RUBY_VERSION=2.6.0
    - os: windows
      rust: stable
      env: BUILD_RUBY_VERSION=2.6.0
    - os: windows
      rust: stable
      env: RUBY_STATIC=true BUILD_RUBY_VERSION=2.6.0

before_script:
- export PATH=$HOME/.cargo/bin:$HOME/.local/bin:$PATH

script:
- |
  cargo build -vv &&
  cargo test -vv

after_script:
- cat target/debug/build/rutie-*/output
- cat target/debug/build/rutie-*/stderr

env:
  global:
    - RUST_BACKTRACE=full
    - CI_STDERR_LOG=true
  matrix:
    - BUILD_RUBY_VERSION: 2.4.5
    - BUILD_RUBY_VERSION: 2.5.3
    - BUILD_RUBY_VERSION: 2.6.0<|MERGE_RESOLUTION|>--- conflicted
+++ resolved
@@ -37,7 +37,6 @@
   include:
     - os: linux
       rust: stable
-<<<<<<< HEAD
       env: RUBY_THREADING=true BUILD_RUBY_VERSION=2.6.0
       script: - |
                 cd examples/rutie_ruby_gvl_example
@@ -47,10 +46,7 @@
                 bundle exec rake
     - os: linux
       rust: stable
-      env: RUBY_STATIC=true BUILD_RUBY_VERSION=2.5.3
-=======
       env: RUBY_STATIC=true BUILD_RUBY_VERSION=2.6.0
->>>>>>> 415f7704
     - os: osx
       rust: stable
       env: RUBY_STATIC=true BUILD_RUBY_VERSION=2.6.0
